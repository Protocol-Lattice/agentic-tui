--- conflicted
+++ resolved
@@ -1,73 +1,3 @@
-<<<<<<< HEAD
-# ✨ Vibe Coder — Agentic Multi-LLM TUI
-
-Vibe Coder is an interactive terminal UI that lets you *vibe code* with a team of
-autonomous agents, similar to tools like Claude Code, Gemini Code Assist, or
-Codex. It is built on top of the
-[Protocol-Lattice go-agent](https://github.com/Protocol-Lattice/go-agent)
-stack and Charmbracelet's Bubble Tea TUI framework.
-
-The interface ships with three specialised roles:
-
-| Agent      | Role description                               | Hotkey |
-|------------|------------------------------------------------|--------|
-| `@architect` | High-level design, planning, and refactoring    | `1`    |
-| `@coder`     | Feature and bug-fix implementation              | `2`    |
-| `@reviewer`  | Quality, testing, and code review suggestions   | `3`    |
-
-Type your task into the prompt, optionally targeting an agent with
-`@architect`, `@coder`, or `@reviewer`. The active agent can also be
-selected with the hotkeys.
-
-## ✍️ Key features
-
-* **Multi-agent chat** — switch agents on the fly or start prompts with
-  directives such as `@coder: build the CLI parser`.
-* **Automatic code application** — generated fenced code blocks are written to
-  disk with Git diffs previewed in the log pane.
-* **Git integration** — repos can be initialised automatically (`--git`) and
-  every update is committed with the agent's response summary.
-* **Project context** — prompts include file trees, Git history, and imported
-  module documentation fetched through the gitmcp.io proxy.
-
-## 🚀 Getting started
-
-### Prerequisites
-
-* Go 1.21+ installed
-* A Google Gemini API key available as `GEMINI_API_KEY`
-
-### Install dependencies
-
-```
-go mod download
-```
-
-> The first build downloads a fairly large dependency graph, so it may take a
-> moment.
-
-### Run the TUI
-
-```
-GEMINI_API_KEY=your-key-here go run . --dir /path/to/project --git
-```
-
-Use the optional `--ask-dir` flag to pick a working directory at startup.
-
-### Navigating the UI
-
-* `Enter` — send the current prompt
-* `1`/`2`/`3` — switch the active agent role
-* `Tab` — toggle focus between prompt and output panes
-* `PgUp`/`PgDn` — scroll the transcript
-* `?` — toggle an in-app quick reference overlay
-* `Ctrl+C` or `Esc` — quit the application
-
-## 🤝 Contributing
-
-Pull requests are welcome! Please include screenshots or transcripts for UX
-changes and make sure `go fmt`/`go build` succeed locally before submitting.
-=======
 # 🌌 Lattice Code — Terminal AI Coding Environment
 
 **Lattice Code** is a next-generation **AI coding terminal** powered by the **Protocol Lattice** ecosystem.
@@ -98,5 +28,4 @@
 
 ### 💬 Inline Thinking Animation
 
-Minimal, elegant status updates like `thinking...` keep the UI responsive and alive.
->>>>>>> f50528b4
+Minimal, elegant status updates like `thinking...` keep the UI responsive and alive.